--- conflicted
+++ resolved
@@ -38,18 +38,18 @@
 
 def get_args():
     parser = argparse.ArgumentParser(description='ESM2 training arguments')
-    
+
     # Model hyperparams
     parser.add_argument('--vocab_size', type=int, default=33, help='vocabulary size')
     parser.add_argument('--num_hidden_layers', type=int, default=24, help='number of transformer layers')
     parser.add_argument('--num_attention_heads', type=int, default=6, help='number of attention heads (head dim 128 suggested by @Grad62304977)')
     parser.add_argument('--hidden_size', type=int, default=768, help='model hidden dimension size')
-    
+
     # Data hyperparams
     parser.add_argument('--input_bin', type=str, default='data/omgprot50/omgprot50_train_*.bin', help='input .bins to train on')
     parser.add_argument('--input_valid_bin', type=str, default='data/omgprot50/omgprot50_valid_*.bin', help='input .bins to eval validation loss on')
-    parser.add_argument('--input_test_bin', type=str, default='data/omgprot50/omgprot50_test_*.bin', help='input .bins to eval test loss on')   
-    
+    parser.add_argument('--input_test_bin', type=str, default='data/omgprot50/omgprot50_test_*.bin', help='input .bins to eval test loss on')
+
     # Optimization hyperparams
     parser.add_argument('--batch_size', type=int, default=8*64*1024, help='batch size, in tokens, across all devices')
     parser.add_argument('--grad_accum', type=int, default=1, help='manually set number of gradient accumulation steps, else, will be ddp_world_size')
@@ -99,7 +99,7 @@
         master_process = (ddp_rank == 0)
     else:
         ddp_rank = 0
-        ddp_local_rank = 0 
+        ddp_local_rank = 0
         ddp_world_size = 1
         device = torch.device('cuda:0')
         torch.cuda.set_device(device)
@@ -149,7 +149,7 @@
     assert ddp_world_size == 1 or args.grad_accum == 1, "Cannot currently use both DDP and gradient accumulation"
     if ddp_world_size > 1:
         train_accumulation_steps = ddp_world_size
-        batch_size = args.batch_size // ddp_world_size 
+        batch_size = args.batch_size // ddp_world_size
     elif args.grad_accum > 1:
         train_accumulation_steps *= args.grad_accum
         batch_size = args.batch_size // args.grad_accum
@@ -248,7 +248,6 @@
             # run validation batches
             model.eval()
             valid_loader.reset()
-<<<<<<< HEAD
             val_loss = 0.0
             valid_tokens = 0
             with torch.no_grad():
@@ -258,14 +257,6 @@
                     valid_tokens += batch_valid_tokens
                     val_loss += model(val_input_ids, sliding_window_size) * batch_valid_tokens
                     val_input_ids = valid_loader.next_batch()
-=======
-            val_loss, valid_steps, valid_tokens = 0.0, 0, 0
-            with torch.no_grad():
-                while (input_ids := valid_loader.next_batch()) is not None:
-                    valid_steps += 1
-                    valid_tokens += (input_ids != 1).sum()
-                    val_loss += model(input_ids, sliding_window_size)
->>>>>>> 5fb4ce55
             if ddp_world_size > 1:
                 dist.all_reduce(val_loss, op=dist.ReduceOp.SUM)
                 dist.all_reduce(valid_tokens, op=dist.ReduceOp.SUM)
@@ -346,7 +337,6 @@
     model.eval()
     test_loader.reset()
 
-<<<<<<< HEAD
     test_loss = 0.0
     test_tokens = 0
     with torch.no_grad():
@@ -360,18 +350,6 @@
         dist.all_reduce(test_loss, op=dist.ReduceOp.SUM)
         dist.all_reduce(test_tokens, op=dist.ReduceOp.SUM)
     test_loss /= test_tokens
-=======
-    test_loss, test_steps, test_tokens = 0.0, 0, 0
-    with torch.no_grad():
-        while (input_ids := test_loader.next_batch()) is not None:
-            test_steps += 1
-            test_tokens += (input_ids != 1).sum()
-            test_loss += model(input_ids, sliding_window_size)
-            if ddp_world_size > 1:
-                dist.all_reduce(test_loss, op=dist.ReduceOp.AVG)
-                dist.all_reduce(test_tokens, op=dist.ReduceOp.SUM)
-    test_loss /= test_steps
->>>>>>> 5fb4ce55
 
     print0(f"Test tokens: {test_tokens.item()}")
     print0(f"Test results | Loss: {test_loss:.4f} | Perplexity: {math.e**test_loss:.4f}")
